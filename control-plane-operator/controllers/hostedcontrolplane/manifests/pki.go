package manifests

import (
	corev1 "k8s.io/api/core/v1"
	metav1 "k8s.io/apimachinery/pkg/apis/meta/v1"
)

func RootCASecret(ns string) *corev1.Secret {
	return &corev1.Secret{
		ObjectMeta: metav1.ObjectMeta{
			Name:      "root-ca",
			Namespace: ns,
		},
	}
}

func ClusterSignerCASecret(ns string) *corev1.Secret {
	return &corev1.Secret{
		ObjectMeta: metav1.ObjectMeta{
			Name:      "cluster-signer-ca",
			Namespace: ns,
		},
	}
}

func CombinedCAConfigMap(ns string) *corev1.ConfigMap {
	return &corev1.ConfigMap{
		ObjectMeta: metav1.ObjectMeta{
			Name:      "combined-ca",
			Namespace: ns,
		},
	}
}

func MetricsClientCertSecret(ns string) *corev1.Secret {
	return &corev1.Secret{
		ObjectMeta: metav1.ObjectMeta{
			Name:      "metrics-client",
			Namespace: ns,
		},
	}
}

func EtcdClientSecret(ns string) *corev1.Secret {
	return &corev1.Secret{
		ObjectMeta: metav1.ObjectMeta{
			Name:      "etcd-client-tls",
			Namespace: ns,
		},
	}
}

func EtcdServerSecret(ns string) *corev1.Secret {
	return &corev1.Secret{
		ObjectMeta: metav1.ObjectMeta{
			Name:      "etcd-server-tls",
			Namespace: ns,
		},
	}
}

func EtcdPeerSecret(ns string) *corev1.Secret {
	return &corev1.Secret{
		ObjectMeta: metav1.ObjectMeta{
			Name:      "etcd-peer-tls",
			Namespace: ns,
		},
	}
}

func KASServerCertSecret(ns string) *corev1.Secret {
	return &corev1.Secret{
		ObjectMeta: metav1.ObjectMeta{
			Name:      "kas-server-crt",
			Namespace: ns,
		},
	}
}

func KASKubeletClientCertSecret(ns string) *corev1.Secret {
	return &corev1.Secret{
		ObjectMeta: metav1.ObjectMeta{
			Name:      "kas-kubelet-client-crt",
			Namespace: ns,
		},
	}
}

func KASAggregatorCertSecret(ns string) *corev1.Secret {
	return &corev1.Secret{
		ObjectMeta: metav1.ObjectMeta{
			Name:      "kas-aggregator-crt",
			Namespace: ns,
		},
	}
}

func KASAdminClientCertSecret(ns string) *corev1.Secret {
	return &corev1.Secret{
		ObjectMeta: metav1.ObjectMeta{
			Name:      "kas-admin-client",
			Namespace: ns,
		},
	}
}

func KASMachineBootstrapClientCertSecret(ns string) *corev1.Secret {
	return &corev1.Secret{
		ObjectMeta: metav1.ObjectMeta{
			Name:      "kas-bootstrap-client",
			Namespace: ns,
		},
	}
}

func KCMServerCertSecret(ns string) *corev1.Secret {
	return &corev1.Secret{
		ObjectMeta: metav1.ObjectMeta{
			Name:      "kcm-server",
			Namespace: ns,
		},
	}
}

func ServiceAccountSigningKeySecret(ns string) *corev1.Secret {
	return &corev1.Secret{
		ObjectMeta: metav1.ObjectMeta{
			Name:      "sa-signing-key",
			Namespace: ns,
		},
	}
}

func OpenShiftAPIServerCertSecret(ns string) *corev1.Secret {
	return &corev1.Secret{
		ObjectMeta: metav1.ObjectMeta{
			Name:      "openshift-apiserver-cert",
			Namespace: ns,
		},
	}
}

func OpenShiftOAuthAPIServerCertSecret(ns string) *corev1.Secret {
	return &corev1.Secret{
		ObjectMeta: metav1.ObjectMeta{
			Name:      "openshift-oauth-apiserver-cert",
			Namespace: ns,
		},
	}
}

func OpenShiftControllerManagerCertSecret(ns string) *corev1.Secret {
	return &corev1.Secret{
		ObjectMeta: metav1.ObjectMeta{
			Name:      "openshift-controller-manager-cert",
			Namespace: ns,
		},
	}
}

func ClusterPolicyControllerCertSecret(ns string) *corev1.Secret {
	return &corev1.Secret{
		ObjectMeta: metav1.ObjectMeta{
			Name:      "cluster-policy-controller-cert",
			Namespace: ns,
		},
	}
}

func KonnectivityServerSecret(ns string) *corev1.Secret {
	return &corev1.Secret{
		ObjectMeta: metav1.ObjectMeta{
			Name:      "konnectivity-server",
			Namespace: ns,
		},
	}
}

func KonnectivityClusterSecret(ns string) *corev1.Secret {
	return &corev1.Secret{
		ObjectMeta: metav1.ObjectMeta{
			Name:      "konnectivity-cluster",
			Namespace: ns,
		},
	}
}

func KonnectivityClientSecret(ns string) *corev1.Secret {
	return &corev1.Secret{
		ObjectMeta: metav1.ObjectMeta{
			Name:      "konnectivity-client",
			Namespace: ns,
		},
	}
}

func KonnectivityAgentSecret(ns string) *corev1.Secret {
	return &corev1.Secret{
		ObjectMeta: metav1.ObjectMeta{
			Name:      "konnectivity-agent",
			Namespace: ns,
		},
	}
}

func IngressCert(ns string) *corev1.Secret {
	return &corev1.Secret{
		ObjectMeta: metav1.ObjectMeta{
			Name:      "ingress-crt",
			Namespace: ns,
		},
	}
}

func OpenShiftOAuthServerCert(ns string) *corev1.Secret {
	return &corev1.Secret{
		ObjectMeta: metav1.ObjectMeta{
			Name:      "oauth-server-crt",
			Namespace: ns,
		},
	}
}

func MachineConfigServerCert(ns string) *corev1.Secret {
	return &corev1.Secret{
		ObjectMeta: metav1.ObjectMeta{
			Name:      "mcs-crt",
			Namespace: ns,
		},
	}
}

func OLMPackageServerCertSecret(ns string) *corev1.Secret {
	return &corev1.Secret{
		ObjectMeta: metav1.ObjectMeta{
			Name:      "packageserver-cert",
			Namespace: ns,
		},
	}
}

func OLMOperatorServingCertSecret(ns string) *corev1.Secret {
<<<<<<< HEAD
	return &corev1.Secret{
		ObjectMeta: metav1.ObjectMeta{
			Name:      "olm-operator-serving-cert",
			Namespace: ns,
		},
	}
}

func OpenshiftAuthenticatorCertSecret(ns string) *corev1.Secret {
=======
>>>>>>> de5f4ea8
	return &corev1.Secret{
		ObjectMeta: metav1.ObjectMeta{
			Name:      "openshift-authenticator-cert",
			Namespace: ns,
		},
	}
}

func OLMCatalogOperatorServingCertSecret(ns string) *corev1.Secret {
	return &corev1.Secret{
		ObjectMeta: metav1.ObjectMeta{
			Name:      "catalog-operator-serving-cert",
			Namespace: ns,
		},
	}
}

func KASSecretEncryptionConfigFile(ns string) *corev1.Secret {
	return &corev1.Secret{
		ObjectMeta: metav1.ObjectMeta{
			Name:      "kas-secret-encryption-config",
			Namespace: ns,
		},
	}
}

func IBMCloudKASKMSWDEKSecret(ns string) *corev1.Secret {
	return &corev1.Secret{
		ObjectMeta: metav1.ObjectMeta{
			Name:      "kp-wdek-secret",
			Namespace: ns,
		},
	}
}<|MERGE_RESOLUTION|>--- conflicted
+++ resolved
@@ -240,7 +240,6 @@
 }
 
 func OLMOperatorServingCertSecret(ns string) *corev1.Secret {
-<<<<<<< HEAD
 	return &corev1.Secret{
 		ObjectMeta: metav1.ObjectMeta{
 			Name:      "olm-operator-serving-cert",
@@ -250,8 +249,6 @@
 }
 
 func OpenshiftAuthenticatorCertSecret(ns string) *corev1.Secret {
-=======
->>>>>>> de5f4ea8
 	return &corev1.Secret{
 		ObjectMeta: metav1.ObjectMeta{
 			Name:      "openshift-authenticator-cert",
